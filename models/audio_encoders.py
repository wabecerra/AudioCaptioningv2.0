--- conflicted
+++ resolved
@@ -1,4 +1,3 @@
-<<<<<<< HEAD
 import torch
 import torch.nn as nn
 import torch.nn.functional as F
@@ -176,223 +175,4 @@
         x2 = torch.mean(x, dim=2)
         x = x1 + x2
 
-        return x
-=======
-import torch
-import torch.nn as nn
-import torch.functional as F
-import torchvision
-
-from torchvision.models.feature_extraction import create_feature_extractor
-from torchlibrosa.stft import Spectrogram, LogmelFilterBank
-from torchlibrosa.augmentation import SpecAugmentation
-
-def get_audio_feature_vector(model: nn.Module, img_tensors: torch.Tensor, layer_dict):
-    """
-    Get feature vectors for the given audio (passed in as a spectrogram image) by returning the output
-    of the selected model at an intermediate layer.
-
-    For more info on create_feature_extractor, see the Torchvision documentation here:
-    http://pytorch.org/vision/main/generated/torchvision.models.feature_extraction.create_feature_extractor.html
-
-    Arguments
-    -----
-    model - A PyTorch nn.Module object
-    img_tensor - A batch of images stored as PyTorch tensors with dimensions (n, c, h, w)
-    layer_dict - A dictionary containing information about the desired intermediate layer output
-        Ex. {'avgpool': 'features'} to obtain the weights at ResNet's avgpool layer stored with the key "features"
-
-    Outputs
-    -----
-    feat_vec - A list of feature vectors for each of the requested layers as tuples in [("name", tensor)] format
-
-    """
-    features = []
-    model = create_feature_extractor(model, layer_dict)
-    img_tensors = img_tensors.unsqueeze(0)
-    model = model.double()
-    out = model(img_tensors)
-    features = out["features"]
-    features = torch.reshape(features, (features.size()[0], features.size()[1]))
-    return features
-
-def get_vit_feature_vector(model: nn.Module, device, img_tensors: torch.Tensor, layer_dict={"encoder.layers.encoder_layer_11.mlp":"features"}):
-    """
-    Get feature vectors for the given audio (passed in as a spectrogram image) by returning the output
-    of the selected model at an intermediate layer.
-
-    For more info on create_feature_extractor, see the Torchvision documentation here:
-    http://pytorch.org/vision/main/generated/torchvision.models.feature_extraction.create_feature_extractor.html
-
-    Arguments
-    -----
-    model - A PyTorch nn.Module object
-    img_tensor - A batch of images stored as PyTorch tensors with dimensions (n, c, h, w)
-    layer_dict - A dictionary containing information about the desired intermediate layer output
-        Ex. {'avgpool': 'features'} to obtain the weights at ResNet's avgpool layer stored with the key "features"
-
-    Outputs
-    -----
-    feat_vec - A list of feature vectors for each of the requested layers as tuples in [("name", tensor)] format
-
-    """
-    features = None
-    model = create_feature_extractor(model, layer_dict).to(device)
-    img_tensors = img_tensors.unsqueeze(0).to(device)
-    model = model.double()
-    out = model(img_tensors)
-    features = out["features"]
-    features = features[:, 0, :]
-    return features
-
-# Pretrained Audio Neural Networks
-def init_layer(layer):
-    """Initialize a Linear or Convolutional layer. """
-    nn.init.xavier_uniform_(layer.weight)
- 
-    if hasattr(layer, 'bias'):
-        if layer.bias is not None:
-            layer.bias.data.fill_(0.)
-            
-    
-def init_bn(bn):
-    """Initialize a Batchnorm layer. """
-    bn.bias.data.fill_(0.)
-    bn.weight.data.fill_(1.)
-
-class ConvBlock(nn.Module):
-    def __init__(self, in_channels, out_channels):
-        
-        super(ConvBlock, self).__init__()
-        
-        self.conv1 = nn.Conv2d(in_channels=in_channels, 
-                              out_channels=out_channels,
-                              kernel_size=(3, 3), stride=(1, 1),
-                              padding=(1, 1), bias=False)
-                              
-        self.conv2 = nn.Conv2d(in_channels=out_channels, 
-                              out_channels=out_channels,
-                              kernel_size=(3, 3), stride=(1, 1),
-                              padding=(1, 1), bias=False)
-                              
-        self.bn1 = nn.BatchNorm2d(out_channels)
-        self.bn2 = nn.BatchNorm2d(out_channels)
-
-        self.init_weight()
-        
-    def init_weight(self):
-        init_layer(self.conv1)
-        init_layer(self.conv2)
-        init_bn(self.bn1)
-        init_bn(self.bn2)
-
-        
-    def forward(self, input, pool_size=(2, 2), pool_type='avg'):
-        
-        x = input
-        x = F.relu_(self.bn1(self.conv1(x)))
-        x = F.relu_(self.bn2(self.conv2(x)))
-        if pool_type == 'max':
-            x = F.max_pool2d(x, kernel_size=pool_size)
-        elif pool_type == 'avg':
-            x = F.avg_pool2d(x, kernel_size=pool_size)
-        elif pool_type == 'avg+max':
-            x1 = F.avg_pool2d(x, kernel_size=pool_size)
-            x2 = F.max_pool2d(x, kernel_size=pool_size)
-            x = x1 + x2
-        else:
-            raise Exception('Incorrect argument!')
-        
-        return x
-
-class ConvPreWavBlock(nn.Module):
-    def __init__(self, in_channels, out_channels):
-        
-        super(ConvPreWavBlock, self).__init__()
-        
-        self.conv1 = nn.Conv1d(in_channels=in_channels, 
-                              out_channels=out_channels,
-                              kernel_size=3, stride=1,
-                              padding=1, bias=False)
-                              
-        self.conv2 = nn.Conv1d(in_channels=out_channels, 
-                              out_channels=out_channels,
-                              kernel_size=3, stride=1, dilation=2, 
-                              padding=2, bias=False)
-                              
-        self.bn1 = nn.BatchNorm1d(out_channels)
-        self.bn2 = nn.BatchNorm1d(out_channels)
-
-        self.init_weight()
-        
-    def init_weight(self):
-        init_layer(self.conv1)
-        init_layer(self.conv2)
-        init_bn(self.bn1)
-        init_bn(self.bn2)
-
-        
-    def forward(self, input, pool_size):
-        
-        x = input
-        x = F.relu_(self.bn1(self.conv1(x)))
-        x = F.relu_(self.bn2(self.conv2(x)))
-        x = F.max_pool1d(x, kernel_size=pool_size)
-        
-        return x
-
-class Cnn14(nn.Module):
-    def __init__(self, classes_num=527):
-        
-        super(Cnn14, self).__init__()
-
-        self.bn0 = nn.BatchNorm2d(64)
-
-        self.conv_block1 = ConvBlock(in_channels=1, out_channels=64)
-        self.conv_block2 = ConvBlock(in_channels=64, out_channels=128)
-        self.conv_block3 = ConvBlock(in_channels=128, out_channels=256)
-        self.conv_block4 = ConvBlock(in_channels=256, out_channels=512)
-        self.conv_block5 = ConvBlock(in_channels=512, out_channels=1024)
-        self.conv_block6 = ConvBlock(in_channels=1024, out_channels=2048)
-
-        self.fc1 = nn.Linear(2048, 2048, bias=True)
-        self.fc_audioset = nn.Linear(2048, classes_num, bias=True)
-        
-        self.init_weight()
-
-    def init_weight(self):
-        init_bn(self.bn0)
-        init_layer(self.fc1)
-        init_layer(self.fc_audioset)
- 
-    def forward(self, input):
-        """
-        Input: (batch_size, data_length)"""
-
-        x = input.unsqueeze(0)
-        x = self.conv_block1(x, pool_size=(2, 2), pool_type='avg')
-        x = F.dropout(x, p=0.2, training=self.training)
-        x = self.conv_block2(x, pool_size=(2, 2), pool_type='avg')
-        x = F.dropout(x, p=0.2, training=self.training)
-        x = self.conv_block3(x, pool_size=(2, 2), pool_type='avg')
-        x = F.dropout(x, p=0.2, training=self.training)
-        x = self.conv_block4(x, pool_size=(2, 2), pool_type='avg')
-        x = F.dropout(x, p=0.2, training=self.training)
-        x = self.conv_block5(x, pool_size=(2, 2), pool_type='avg')
-        x = F.dropout(x, p=0.2, training=self.training)
-        x = self.conv_block6(x, pool_size=(1, 1), pool_type='avg')
-        x = F.dropout(x, p=0.2, training=self.training)
-        x = torch.mean(x, dim=3)
-        
-        (x1, _) = torch.max(x, dim=2)
-        x2 = torch.mean(x, dim=2)
-        x = x1 + x2
-        x = F.dropout(x, p=0.5, training=self.training)
-        x = F.relu_(self.fc1(x))
-        embedding = F.dropout(x, p=0.5, training=self.training)
-        clipwise_output = torch.sigmoid(self.fc_audioset(x))
-        
-        output_dict = {'clipwise_output': clipwise_output, 'embedding': embedding}
-
-        return output_dict
->>>>>>> d1b111c5
+        return x