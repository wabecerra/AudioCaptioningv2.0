<<<<<<< HEAD
import sys
sys.path.append("/content/drive/My Drive/MusicCaptioning/Walter/util/")
sys.path.append("/content/drive/My Drive/MusicCaptioning/Walter/models/")
from util.loss import InfoNCE

import torch
import torch.nn as nn
import text_encoder
import audio_encoders
from torchvision.models import resnet50, ResNet50_Weights, vit_b_16, ViT_B_16_Weights
#import ntlk
import time

import numpy as np

class ViTClip(nn.Module):
    def __init__(
        self,
        device,
        image_embedding_size=768,
        text_embedding_size=768, 
        audio_encoder=vit_b_16(weights=ViT_B_16_Weights.IMAGENET1K_SWAG_E2E_V1),
        fine_tune=False
        ):
        super().__init__()
        self.audio_encoder = audio_encoder.to(device)
        self.text_encoder = text_encoder.TextEncoder().to(device)
        self.audio_projection = ProjectionHead(embedding_dim=image_embedding_size).to(device)
        self.text_projection = ProjectionHead(embedding_dim=text_embedding_size).to(device)
        self.transforms = ViT_B_16_Weights.IMAGENET1K_SWAG_E2E_V1.transforms()
        self.fine_tune = fine_tune
        self.device = device
        self.audio_size = image_embedding_size
        self.layer_extract = ["heads.head", "encoder.layers.encoder_layer_11.mlp.4", "encoder.ln"] # Layer to use as the audio embedding
        self._features = {layer: torch.empty(0) for layer in self.layer_extract}
        
        
        # Registering a forward hook to save output for the audio embeddings
        for layer_id in self.layer_extract:
            layer = dict([*self.audio_encoder.named_modules()])[layer_id]
            layer.register_forward_hook(self.save_output_hook(layer_id))

        if fine_tune == True:
            # The list of layers to fine tune
            params = ["audio_encoder.heads", "audio_encoder.encoder.layers.encoder_layer_11", 
            "audio_encoder.encoder.layers.encoder_layer_10", "audio_projection", "text_projection"]
            
            # Only create a gradient in the computational graph for the selected layers
            for name, param in self.named_parameters():
                for p in params:
                    if p in name:
                        param.requires_grad = True
                        break
                    else:
                        param.requires_grad = False

    def save_output_hook(self, layer):
        # Forward hook function is of the form:
        # hook(module, input, output) -> None or modified output
        # Here we use it to set the self._features[layer] property on the forward pass
        def fn(_, __, output):
            self._features[layer] = output
        return fn
    
    def forward(self, batch):
        from util.loss import InfoNCE
        loss = InfoNCE()

        #Getting audio and text features
        raw_audio_features = batch[0]
        raw_ids = batch[1]
        raw_mask = batch[2]

        batch_size = raw_audio_features.shape[0]
        
        # Reshaping each data tensor into the appropriate shape
        raw_ids = raw_ids.reshape(-1, raw_ids.shape[-1])
        raw_mask = raw_mask.reshape(-1, raw_mask.shape[-1])

        with torch.no_grad():
            text_features = self.text_encoder(
                input_ids=raw_ids, attention_mask=raw_mask
            )

        processed_audio = torch.zeros((batch_size, self.audio_size))

        if self.fine_tune == False:
            with torch.no_grad():
                for i in range(raw_audio_features.size()[0]):
                    transformed_audio = self.transforms(raw_audio_features[i, :, :, :].squeeze(0))
                    audio_features = audio_encoders.get_vit_feature_vector(self.audio_encoder, self.device, transformed_audio.type(torch.DoubleTensor))
                    processed_audio[i, :] = audio_features[0,:]
        else:
            for i in range(raw_audio_features.size()[0]):
                transformed_audio = self.transforms(raw_audio_features[i, :, :, :].unsqueeze(0))
                _ = self.audio_encoder(transformed_audio)
                audio_features = self._features["encoder.layers.encoder_layer_11.mlp.4"][0, :]
                processed_audio[i, :] = audio_features[0,:]
        
        # Getting audio and Text Embeddings (with same dimension)
        audio_embeddings = self.audio_projection(processed_audio.type(torch.FloatTensor).to(self.device))
        text_embeddings = self.text_projection(text_features)
        
        batch_loss = loss.forward(text_embeddings, audio_embeddings)
        
        return batch_loss, audio_embeddings, text_embeddings


class BaseClip(nn.Module):
    def __init__(
        self,
        device,
        image_embedding_size=1000,
        text_embedding_size=768,
        audio_encoder=resnet50(weights=ResNet50_Weights.IMAGENET1K_V2),
        fine_tune=False
    ):
        super().__init__()
        self.audio_encoder = audio_encoder.to(device)
        self.text_encoder = text_encoder.TextEncoder().to(device)
        self.audio_projection = ProjectionHead(embedding_dim=image_embedding_size).to(device)
        self.text_projection = ProjectionHead(embedding_dim=text_embedding_size).to(device)
        self.device = device
        self.layer_extract = ["fc"] # Layer to use as the audio embedding
        self._features = {layer: torch.empty(0) for layer in self.layer_extract}
        self.fine_tune = fine_tune
        self.audio_size = image_embedding_size

        # Registering a forward hook to save output for the audio embeddings
        for layer_id in self.layer_extract:
            layer = dict([*self.audio_encoder.named_modules()])[layer_id]
            layer.register_forward_hook(self.save_output_hook(layer_id))

        if fine_tune == True:
            # The list of layers to fine tune
            params = ["audio_encoder.layer4.0", 
                      "audio_encoder.layer4.1", 
                      "audio_encoder.layer4.2", 
                      "audio_encoder.fc"]
            
            # Only create a gradient in the computational graph for the selected layers
            for name, param in self.named_parameters():
                for p in params:
                    if p in name:
                        param.requires_grad = True
                        break
                    else:
                        param.requires_grad = False

    def save_output_hook(self, layer):
        # Forward hook function is of the form:
        # hook(module, input, output) -> None or modified output
        # Here we use it to set the self._features[layer] property on the forward pass
        def fn(_, __, output):
            self._features[layer] = output
        return fn

    def forward(self, batch):
        from util.loss import InfoNCE
        loss = InfoNCE()

        # Getting audio and text features
        raw_audio_features = batch[0]
        raw_ids = batch[1]
        raw_mask = batch[2]

        # Reshape raw_ids and raw_mask to (batch_size, seq_len)
        raw_ids = raw_ids.reshape(-1, raw_ids.shape[-1])
        raw_mask = raw_mask.reshape(-1, raw_mask.shape[-1])
        
        # Batch size
        batch_size = raw_audio_features.shape[0]

        text_features = self.text_encoder(
            input_ids=raw_ids, attention_mask=raw_mask
        )

        processed_audio = torch.zeros((batch_size, self.audio_size))

        if self.fine_tune == False:
            with torch.no_grad():
                for i in range(raw_audio_features.size()[0]):
                    _ = self.audio_encoder(raw_audio_features[i, :, :, :].unsqueeze(0))
                    audio_features = self._features["fc"]
                    processed_audio[i, :] = audio_features
        else:
            for i in range(raw_audio_features.size()[0]):
                _ = self.audio_encoder(raw_audio_features[i, :, :, :].unsqueeze(0))
                audio_features = self._features["fc"]
                processed_audio[i, :] = audio_features

        # Getting audio and Text Embeddings (with same dimension)
        audio_embeddings = self.audio_projection(processed_audio.to(self.device))
        text_embeddings = self.text_projection(text_features)

        batch_loss = loss.forward(text_embeddings, audio_embeddings)

        return batch_loss, audio_embeddings, text_embeddings


class PANNClip(nn.Module):
    def __init__(
        self,
        device,
        temp=1,
        image_embedding_size=2048,
        text_embedding_size=768,
        audio_encoder=audio_encoders.Cnn14(), #add default params
        model_path="/content/drive/MyDrive/MusicCaptioning/Nikhil/models/pretrained_weights/Cnn14_mAP=0.431.pth",
        fine_tune=False

    ):
        super().__init__()
        self.audio_encoder = audio_encoder.to(device)
        self.text_encoder = text_encoder.TextEncoder().to(device)
        self.audio_projection = ProjectionHead(embedding_dim=image_embedding_size).to(device)
        self.text_projection = ProjectionHead(embedding_dim=text_embedding_size).to(device)
        self.temperature = temp
        self.saved_model = torch.load(model_path)

        self.saved_model['model'].pop('spectrogram_extractor.stft.conv_real.weight')
        self.saved_model['model'].pop('spectrogram_extractor.stft.conv_imag.weight')
        self.saved_model['model'].pop('logmel_extractor.melW')
        self.saved_model['model'].pop("fc1.weight")
        self.saved_model['model'].pop("fc1.bias")
        self.saved_model['model'].pop("fc_audioset.weight") 
        self.saved_model['model'].pop("fc_audioset.bias")
        self.device = device
        self.fine_tune = fine_tune

        self.audio_encoder.load_state_dict(self.saved_model["model"])

        self.audio_embeddings = None
        self.text_embeddings = None

    def forward(self, batch):

        loss = InfoNCE()

        raw_audio_features = batch[0]

        audio_features = self.audio_encoder(raw_audio_features)

        raw_ids = batch[1]
        raw_mask = batch[2]

        # Reshape raw_ids and raw_mask to (batch_size, seq_len)
        raw_ids = raw_ids.reshape(-1, raw_ids.shape[-1])
        raw_mask = raw_mask.reshape(-1, raw_mask.shape[-1])

        with torch.no_grad():
            text_features = self.text_encoder(
                input_ids=raw_ids, attention_mask=raw_mask
            )
        # Getting audio and Text Embeddings (with same dimension)
        audio_embeddings = self.audio_projection(audio_features)
        text_embeddings = self.text_projection(text_features)

        batch_loss = loss.forward(text_embeddings, audio_embeddings)

        return batch_loss, audio_embeddings, text_embeddings


class ProjectionHead(nn.Module):
    def __init__(
        self,
        embedding_dim,
        projection_dim=128,
        dropout=0.1
    ):
        super().__init__()
        self.projection = nn.Linear(embedding_dim, projection_dim).double()
        self.relu = nn.ReLU()
        self.fc = nn.Linear(projection_dim, projection_dim).double()
        self.dropout = nn.Dropout(dropout)
        self.layer_norm = nn.LayerNorm(projection_dim).double()
    
    def forward(self, x):
        
        # Reshape x to (batch_size, seq_len, embedding_dim)
        x = x.reshape(-1, x.shape[-1]).double()

        projected = self.projection(x)
        x = self.relu(projected)
        x = self.fc(x)
        x = self.dropout(x)
        x = x + projected # Residual
        x = self.layer_norm(x)
        
        return x

if __name__ == "__main__":
    print(sys.path)

    device = torch.device("cuda" if torch.cuda.is_available() else "cpu")

    test_model = ViTClip(device, fine_tune=True)
    
    

=======
import sys
import torch
import torch.nn as nn
import text_encoder
import audio_encoders
from torchvision.models import resnet50, ResNet50_Weights, vit_b_16, ViT_B_16_Weights
import time

import numpy as np

class ViTClip(nn.Module):
    def __init__(
        self,
        device,
        image_embedding_size=768,
        text_embedding_size=768, 
        audio_encoder=vit_b_16(weights=ViT_B_16_Weights.IMAGENET1K_SWAG_E2E_V1),
        fine_tune=False
        ):
        super().__init__()
        self.audio_encoder = audio_encoder.to(device)
        self.text_encoder = text_encoder.TextEncoder().to(device)
        self.audio_projection = ProjectionHead(embedding_dim=image_embedding_size).to(device)
        self.text_projection = ProjectionHead(embedding_dim=text_embedding_size).to(device)
        self.transforms = ViT_B_16_Weights.IMAGENET1K_SWAG_E2E_V1.transforms()
        self.fine_tune = fine_tune
        self.device = device
        self.audio_size = image_embedding_size
        self.layer_extract = ["heads.head", "encoder.layers.encoder_layer_11.mlp.4", "encoder.ln"] # Layer to use as the audio embedding
        self._features = {layer: torch.empty(0) for layer in self.layer_extract}
        
        
        # Registering a forward hook to save output for the audio embeddings
        for layer_id in self.layer_extract:
            layer = dict([*self.audio_encoder.named_modules()])[layer_id]
            layer.register_forward_hook(self.save_output_hook(layer_id))

        if fine_tune == True:
            # The list of layers to fine tune
            params = ["audio_encoder.heads", "audio_encoder.encoder.layers.encoder_layer_11", 
            "audio_encoder.encoder.layers.encoder_layer_10", "audio_projection", "text_projection"]
            
            # Only create a gradient in the computational graph for the selected layers
            for name, param in self.named_parameters():
                for p in params:
                    if p in name:
                        param.requires_grad = True
                        break
                    else:
                        param.requires_grad = False

    def save_output_hook(self, layer):
        # Forward hook function is of the form:
        # hook(module, input, output) -> None or modified output
        # Here we use it to set the self._features[layer] property on the forward pass
        def fn(_, __, output):
            self._features[layer] = output
        return fn
    
    def forward(self, batch):
        from util.loss import InfoNCE
        loss = InfoNCE()

        #Getting audio and text features
        raw_audio_features = batch[0]
        raw_ids = batch[1]
        raw_mask = batch[2]

        batch_size = raw_audio_features.shape[0]
        
        # Reshaping each data tensor into the appropriate shape
        raw_ids = raw_ids.reshape(-1, raw_ids.shape[-1])
        raw_mask = raw_mask.reshape(-1, raw_mask.shape[-1])

        with torch.no_grad():
            text_features = self.text_encoder(
                input_ids=raw_ids, attention_mask=raw_mask
            )

        processed_audio = torch.zeros((batch_size, self.audio_size))

        if self.fine_tune == False:
            with torch.no_grad():
                for i in range(raw_audio_features.size()[0]):
                    transformed_audio = self.transforms(raw_audio_features[i, :, :, :].squeeze(0))
                    audio_features = audio_encoders.get_vit_feature_vector(self.audio_encoder, self.device, transformed_audio.type(torch.DoubleTensor))
                    processed_audio[i, :] = audio_features[0,:]
        else:
            for i in range(raw_audio_features.size()[0]):
                transformed_audio = self.transforms(raw_audio_features[i, :, :, :].unsqueeze(0))
                _ = self.audio_encoder(transformed_audio)
                audio_features = self._features["encoder.layers.encoder_layer_11.mlp.4"][0, :]
                processed_audio[i, :] = audio_features[0,:]
        
        # Getting audio and Text Embeddings (with same dimension)
        audio_embeddings = self.audio_projection(processed_audio.type(torch.FloatTensor).to(self.device))
        text_embeddings = self.text_projection(text_features)
        
        batch_loss = loss.forward(text_embeddings, audio_embeddings)
        
        return batch_loss, audio_embeddings, text_embeddings

class BaseClip(nn.Module):
    def __init__(
        self,
        device,
        image_embedding_size=1000,
        text_embedding_size=768,
        audio_encoder=resnet50(weights=ResNet50_Weights.IMAGENET1K_V2),
        fine_tune=False
    ):
        super().__init__()
        self.audio_encoder = audio_encoder.to(device)
        self.text_encoder = text_encoder.TextEncoder().to(device)
        self.audio_projection = ProjectionHead(embedding_dim=image_embedding_size).to(device)
        self.text_projection = ProjectionHead(embedding_dim=text_embedding_size).to(device)
        self.device = device
        self.layer_extract = ["fc"] # Layer to use as the audio embedding
        self._features = {layer: torch.empty(0) for layer in self.layer_extract}
        self.fine_tune = fine_tune
        self.audio_size = image_embedding_size

        # Registering a forward hook to save output for the audio embeddings
        for layer_id in self.layer_extract:
            layer = dict([*self.audio_encoder.named_modules()])[layer_id]
            layer.register_forward_hook(self.save_output_hook(layer_id))
        
        params = ["audio_projection", "text_projection"]
        if fine_tune == True:
            # The list of layers to fine tune
            params += ["audio_encoder.layer4.0", 
                      "audio_encoder.layer4.1", 
                      "audio_encoder.layer4.2", 
                      "audio_encoder.fc"]
            
        # Only create a gradient in the computational graph for the selected layers
        for name, param in self.named_parameters():
            for p in params:
                if p in name:
                    param.requires_grad = True
                    break
                else:
                    param.requires_grad = False

    def save_output_hook(self, layer):
        # Forward hook function is of the form:
        # hook(module, input, output) -> None or modified output
        # Here we use it to set the self._features[layer] property on the forward pass
        def fn(_, __, output):
            self._features[layer] = output
        return fn

    def forward(self, batch):
        from util.loss import InfoNCE
        loss = InfoNCE()

        # Getting audio and text features
        raw_audio_features = batch[0]
        raw_ids = batch[1]
        raw_mask = batch[2]

        # Reshape raw_ids and raw_mask to (batch_size, seq_len)
        raw_ids = raw_ids.reshape(-1, raw_ids.shape[-1])
        raw_mask = raw_mask.reshape(-1, raw_mask.shape[-1])
        
        # Batch size
        batch_size = raw_audio_features.shape[0]
        
        text_features = self.text_encoder(
            input_ids=raw_ids, attention_mask=raw_mask
        )

        processed_audio = torch.zeros((batch_size, self.audio_size))

        for i in range(raw_audio_features.size()[0]):
            _ = self.audio_encoder(raw_audio_features[i, :, :, :].unsqueeze(0))
            audio_features = self._features["fc"]
            processed_audio[i, :] = audio_features

        # Getting audio and Text Embeddings (with same dimension)
        audio_embeddings = self.audio_projection(audio_features)
        text_embeddings = self.text_projection(text_features)

        batch_loss = loss.forward(text_embeddings, audio_embeddings)

        return batch_loss, audio_embeddings, text_embeddings

class PANNClip(nn.Module):
    def __init__(
        self,
        temp,
        image_embedding_size=2048,
        text_embedding_size=768,
        audio_encoder=None, #add default params
    ):
        super().__init__()
        self.audio_encoder = audio_encoder
        self.text_encoder = text_encoder.TextEncoder()
        self.audio_projection = ProjectionHead(embedding_dim=image_embedding_size)
        self.text_projection = ProjectionHead(embedding_dim=text_embedding_size)
        self.temperature = temp
        self.audio_embeddings = None
        self.text_embeddings = None

    def forward(self, batch):
        raw_audio_features = batch["image"]
        processed_audio = []
        with torch.no_grad():
            for i in range(raw_audio_features.size()[0]):
                audio_features = self.audio_encoder(raw_audio_features[i, :, :, :])
                processed_audio.append(audio_features["embedding"])
        audio_stack = torch.stack(processed_audio)
        text_features = self.text_encoder(
            input_ids=batch["input_ids"], attention_mask=batch["attention_mask"]
        )
        # Getting audio and Text Embeddings (with same dimension)
        audio_embeddings = self.audio_projection(audio_stack)
        text_embeddings = self.text_projection(text_features)
        return audio_embeddings, text_embeddings

class ProjectionHead(nn.Module):
    def __init__(
        self,
        embedding_dim,
        projection_dim=128,
        dropout=0.1
    ):
        super().__init__()
        self.projection = nn.Linear(embedding_dim, projection_dim).double()
        self.relu = nn.ReLU()
        self.fc = nn.Linear(projection_dim, projection_dim).double()
        self.dropout = nn.Dropout(dropout)
        self.layer_norm = nn.LayerNorm(projection_dim).double()
    
    def forward(self, x):
        
        # Reshape x to (batch_size, seq_len, embedding_dim)
        x = x.reshape(-1, x.shape[-1]).double()

        projected = self.projection(x)
        x = self.relu(projected)
        x = self.fc(x)
        x = self.dropout(x)
        x = x + projected # Residual
        x = self.layer_norm(x)
        
        return x    

class PANNClip(nn.Module):
    def __init__(
        self,
        temp,
        image_embedding_size=2048,
        text_embedding_size=768,
        audio_encoder=audio_encoders.Cnn14(), #add default params
    ):
        super().__init__()
        self.audio_encoder = audio_encoder
        self.text_encoder = text_encoder.TextEncoder()
        self.audio_projection = ProjectionHead(embedding_dim=image_embedding_size)
        self.text_projection = ProjectionHead(embedding_dim=text_embedding_size)
        self.temperature = temp
        self.audio_embeddings = None
        self.text_embeddings = None

    def forward(self, batch):
        raw_audio_features = batch["image"]
        processed_audio = []
        with torch.no_grad():
            for i in range(raw_audio_features.size()[0]):
                audio_features = self.audio_encoder(raw_audio_features[i, :, :, :])
                processed_audio.append(audio_features["embedding"])
        audio_stack = torch.stack(processed_audio)
        text_features = self.text_encoder(
            input_ids=batch["input_ids"], attention_mask=batch["attention_mask"]
        )
        # Getting audio and Text Embeddings (with same dimension)
        audio_embeddings = self.audio_projection(audio_stack)
        text_embeddings = self.text_projection(text_features)
        return audio_embeddings, text_embeddings

class ProjectionHead(nn.Module):
    def __init__(
        self,
        embedding_dim,
        projection_dim=128,
        dropout=0.1
    ):
        super().__init__()
        self.projection = nn.Linear(embedding_dim, projection_dim).double()
        self.relu = nn.ReLU()
        self.fc = nn.Linear(projection_dim, projection_dim).double()
        self.dropout = nn.Dropout(dropout)
        self.layer_norm = nn.LayerNorm(projection_dim).double()
    
    def forward(self, x):
        
        # Reshape x to (batch_size, seq_len, embedding_dim)
        x = x.reshape(-1, x.shape[-1]).double()

        projected = self.projection(x)
        x = self.relu(projected)
        x = self.fc(x)
        x = self.dropout(x)
        x = x + projected # Residual
        x = self.layer_norm(x)
        
        return x

if __name__ == "__main__":
    print(sys.path)

    device = torch.device("cuda" if torch.cuda.is_available() else "cpu")

    test_model = ViTClip(device, fine_tune=True)

>>>>>>> d1b111c5
<|MERGE_RESOLUTION|>--- conflicted
+++ resolved
@@ -1,4 +1,3 @@
-<<<<<<< HEAD
 import sys
 sys.path.append("/content/drive/My Drive/MusicCaptioning/Walter/util/")
 sys.path.append("/content/drive/My Drive/MusicCaptioning/Walter/models/")
@@ -298,322 +297,3 @@
     test_model = ViTClip(device, fine_tune=True)
     
     
-
-=======
-import sys
-import torch
-import torch.nn as nn
-import text_encoder
-import audio_encoders
-from torchvision.models import resnet50, ResNet50_Weights, vit_b_16, ViT_B_16_Weights
-import time
-
-import numpy as np
-
-class ViTClip(nn.Module):
-    def __init__(
-        self,
-        device,
-        image_embedding_size=768,
-        text_embedding_size=768, 
-        audio_encoder=vit_b_16(weights=ViT_B_16_Weights.IMAGENET1K_SWAG_E2E_V1),
-        fine_tune=False
-        ):
-        super().__init__()
-        self.audio_encoder = audio_encoder.to(device)
-        self.text_encoder = text_encoder.TextEncoder().to(device)
-        self.audio_projection = ProjectionHead(embedding_dim=image_embedding_size).to(device)
-        self.text_projection = ProjectionHead(embedding_dim=text_embedding_size).to(device)
-        self.transforms = ViT_B_16_Weights.IMAGENET1K_SWAG_E2E_V1.transforms()
-        self.fine_tune = fine_tune
-        self.device = device
-        self.audio_size = image_embedding_size
-        self.layer_extract = ["heads.head", "encoder.layers.encoder_layer_11.mlp.4", "encoder.ln"] # Layer to use as the audio embedding
-        self._features = {layer: torch.empty(0) for layer in self.layer_extract}
-        
-        
-        # Registering a forward hook to save output for the audio embeddings
-        for layer_id in self.layer_extract:
-            layer = dict([*self.audio_encoder.named_modules()])[layer_id]
-            layer.register_forward_hook(self.save_output_hook(layer_id))
-
-        if fine_tune == True:
-            # The list of layers to fine tune
-            params = ["audio_encoder.heads", "audio_encoder.encoder.layers.encoder_layer_11", 
-            "audio_encoder.encoder.layers.encoder_layer_10", "audio_projection", "text_projection"]
-            
-            # Only create a gradient in the computational graph for the selected layers
-            for name, param in self.named_parameters():
-                for p in params:
-                    if p in name:
-                        param.requires_grad = True
-                        break
-                    else:
-                        param.requires_grad = False
-
-    def save_output_hook(self, layer):
-        # Forward hook function is of the form:
-        # hook(module, input, output) -> None or modified output
-        # Here we use it to set the self._features[layer] property on the forward pass
-        def fn(_, __, output):
-            self._features[layer] = output
-        return fn
-    
-    def forward(self, batch):
-        from util.loss import InfoNCE
-        loss = InfoNCE()
-
-        #Getting audio and text features
-        raw_audio_features = batch[0]
-        raw_ids = batch[1]
-        raw_mask = batch[2]
-
-        batch_size = raw_audio_features.shape[0]
-        
-        # Reshaping each data tensor into the appropriate shape
-        raw_ids = raw_ids.reshape(-1, raw_ids.shape[-1])
-        raw_mask = raw_mask.reshape(-1, raw_mask.shape[-1])
-
-        with torch.no_grad():
-            text_features = self.text_encoder(
-                input_ids=raw_ids, attention_mask=raw_mask
-            )
-
-        processed_audio = torch.zeros((batch_size, self.audio_size))
-
-        if self.fine_tune == False:
-            with torch.no_grad():
-                for i in range(raw_audio_features.size()[0]):
-                    transformed_audio = self.transforms(raw_audio_features[i, :, :, :].squeeze(0))
-                    audio_features = audio_encoders.get_vit_feature_vector(self.audio_encoder, self.device, transformed_audio.type(torch.DoubleTensor))
-                    processed_audio[i, :] = audio_features[0,:]
-        else:
-            for i in range(raw_audio_features.size()[0]):
-                transformed_audio = self.transforms(raw_audio_features[i, :, :, :].unsqueeze(0))
-                _ = self.audio_encoder(transformed_audio)
-                audio_features = self._features["encoder.layers.encoder_layer_11.mlp.4"][0, :]
-                processed_audio[i, :] = audio_features[0,:]
-        
-        # Getting audio and Text Embeddings (with same dimension)
-        audio_embeddings = self.audio_projection(processed_audio.type(torch.FloatTensor).to(self.device))
-        text_embeddings = self.text_projection(text_features)
-        
-        batch_loss = loss.forward(text_embeddings, audio_embeddings)
-        
-        return batch_loss, audio_embeddings, text_embeddings
-
-class BaseClip(nn.Module):
-    def __init__(
-        self,
-        device,
-        image_embedding_size=1000,
-        text_embedding_size=768,
-        audio_encoder=resnet50(weights=ResNet50_Weights.IMAGENET1K_V2),
-        fine_tune=False
-    ):
-        super().__init__()
-        self.audio_encoder = audio_encoder.to(device)
-        self.text_encoder = text_encoder.TextEncoder().to(device)
-        self.audio_projection = ProjectionHead(embedding_dim=image_embedding_size).to(device)
-        self.text_projection = ProjectionHead(embedding_dim=text_embedding_size).to(device)
-        self.device = device
-        self.layer_extract = ["fc"] # Layer to use as the audio embedding
-        self._features = {layer: torch.empty(0) for layer in self.layer_extract}
-        self.fine_tune = fine_tune
-        self.audio_size = image_embedding_size
-
-        # Registering a forward hook to save output for the audio embeddings
-        for layer_id in self.layer_extract:
-            layer = dict([*self.audio_encoder.named_modules()])[layer_id]
-            layer.register_forward_hook(self.save_output_hook(layer_id))
-        
-        params = ["audio_projection", "text_projection"]
-        if fine_tune == True:
-            # The list of layers to fine tune
-            params += ["audio_encoder.layer4.0", 
-                      "audio_encoder.layer4.1", 
-                      "audio_encoder.layer4.2", 
-                      "audio_encoder.fc"]
-            
-        # Only create a gradient in the computational graph for the selected layers
-        for name, param in self.named_parameters():
-            for p in params:
-                if p in name:
-                    param.requires_grad = True
-                    break
-                else:
-                    param.requires_grad = False
-
-    def save_output_hook(self, layer):
-        # Forward hook function is of the form:
-        # hook(module, input, output) -> None or modified output
-        # Here we use it to set the self._features[layer] property on the forward pass
-        def fn(_, __, output):
-            self._features[layer] = output
-        return fn
-
-    def forward(self, batch):
-        from util.loss import InfoNCE
-        loss = InfoNCE()
-
-        # Getting audio and text features
-        raw_audio_features = batch[0]
-        raw_ids = batch[1]
-        raw_mask = batch[2]
-
-        # Reshape raw_ids and raw_mask to (batch_size, seq_len)
-        raw_ids = raw_ids.reshape(-1, raw_ids.shape[-1])
-        raw_mask = raw_mask.reshape(-1, raw_mask.shape[-1])
-        
-        # Batch size
-        batch_size = raw_audio_features.shape[0]
-        
-        text_features = self.text_encoder(
-            input_ids=raw_ids, attention_mask=raw_mask
-        )
-
-        processed_audio = torch.zeros((batch_size, self.audio_size))
-
-        for i in range(raw_audio_features.size()[0]):
-            _ = self.audio_encoder(raw_audio_features[i, :, :, :].unsqueeze(0))
-            audio_features = self._features["fc"]
-            processed_audio[i, :] = audio_features
-
-        # Getting audio and Text Embeddings (with same dimension)
-        audio_embeddings = self.audio_projection(audio_features)
-        text_embeddings = self.text_projection(text_features)
-
-        batch_loss = loss.forward(text_embeddings, audio_embeddings)
-
-        return batch_loss, audio_embeddings, text_embeddings
-
-class PANNClip(nn.Module):
-    def __init__(
-        self,
-        temp,
-        image_embedding_size=2048,
-        text_embedding_size=768,
-        audio_encoder=None, #add default params
-    ):
-        super().__init__()
-        self.audio_encoder = audio_encoder
-        self.text_encoder = text_encoder.TextEncoder()
-        self.audio_projection = ProjectionHead(embedding_dim=image_embedding_size)
-        self.text_projection = ProjectionHead(embedding_dim=text_embedding_size)
-        self.temperature = temp
-        self.audio_embeddings = None
-        self.text_embeddings = None
-
-    def forward(self, batch):
-        raw_audio_features = batch["image"]
-        processed_audio = []
-        with torch.no_grad():
-            for i in range(raw_audio_features.size()[0]):
-                audio_features = self.audio_encoder(raw_audio_features[i, :, :, :])
-                processed_audio.append(audio_features["embedding"])
-        audio_stack = torch.stack(processed_audio)
-        text_features = self.text_encoder(
-            input_ids=batch["input_ids"], attention_mask=batch["attention_mask"]
-        )
-        # Getting audio and Text Embeddings (with same dimension)
-        audio_embeddings = self.audio_projection(audio_stack)
-        text_embeddings = self.text_projection(text_features)
-        return audio_embeddings, text_embeddings
-
-class ProjectionHead(nn.Module):
-    def __init__(
-        self,
-        embedding_dim,
-        projection_dim=128,
-        dropout=0.1
-    ):
-        super().__init__()
-        self.projection = nn.Linear(embedding_dim, projection_dim).double()
-        self.relu = nn.ReLU()
-        self.fc = nn.Linear(projection_dim, projection_dim).double()
-        self.dropout = nn.Dropout(dropout)
-        self.layer_norm = nn.LayerNorm(projection_dim).double()
-    
-    def forward(self, x):
-        
-        # Reshape x to (batch_size, seq_len, embedding_dim)
-        x = x.reshape(-1, x.shape[-1]).double()
-
-        projected = self.projection(x)
-        x = self.relu(projected)
-        x = self.fc(x)
-        x = self.dropout(x)
-        x = x + projected # Residual
-        x = self.layer_norm(x)
-        
-        return x    
-
-class PANNClip(nn.Module):
-    def __init__(
-        self,
-        temp,
-        image_embedding_size=2048,
-        text_embedding_size=768,
-        audio_encoder=audio_encoders.Cnn14(), #add default params
-    ):
-        super().__init__()
-        self.audio_encoder = audio_encoder
-        self.text_encoder = text_encoder.TextEncoder()
-        self.audio_projection = ProjectionHead(embedding_dim=image_embedding_size)
-        self.text_projection = ProjectionHead(embedding_dim=text_embedding_size)
-        self.temperature = temp
-        self.audio_embeddings = None
-        self.text_embeddings = None
-
-    def forward(self, batch):
-        raw_audio_features = batch["image"]
-        processed_audio = []
-        with torch.no_grad():
-            for i in range(raw_audio_features.size()[0]):
-                audio_features = self.audio_encoder(raw_audio_features[i, :, :, :])
-                processed_audio.append(audio_features["embedding"])
-        audio_stack = torch.stack(processed_audio)
-        text_features = self.text_encoder(
-            input_ids=batch["input_ids"], attention_mask=batch["attention_mask"]
-        )
-        # Getting audio and Text Embeddings (with same dimension)
-        audio_embeddings = self.audio_projection(audio_stack)
-        text_embeddings = self.text_projection(text_features)
-        return audio_embeddings, text_embeddings
-
-class ProjectionHead(nn.Module):
-    def __init__(
-        self,
-        embedding_dim,
-        projection_dim=128,
-        dropout=0.1
-    ):
-        super().__init__()
-        self.projection = nn.Linear(embedding_dim, projection_dim).double()
-        self.relu = nn.ReLU()
-        self.fc = nn.Linear(projection_dim, projection_dim).double()
-        self.dropout = nn.Dropout(dropout)
-        self.layer_norm = nn.LayerNorm(projection_dim).double()
-    
-    def forward(self, x):
-        
-        # Reshape x to (batch_size, seq_len, embedding_dim)
-        x = x.reshape(-1, x.shape[-1]).double()
-
-        projected = self.projection(x)
-        x = self.relu(projected)
-        x = self.fc(x)
-        x = self.dropout(x)
-        x = x + projected # Residual
-        x = self.layer_norm(x)
-        
-        return x
-
-if __name__ == "__main__":
-    print(sys.path)
-
-    device = torch.device("cuda" if torch.cuda.is_available() else "cpu")
-
-    test_model = ViTClip(device, fine_tune=True)
-
->>>>>>> d1b111c5
