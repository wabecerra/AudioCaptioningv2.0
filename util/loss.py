<<<<<<< HEAD
import torch
import torch.nn as nn
import torch.nn.functional as F

class InfoNCE(nn.Module):
    def __init__(self, temp=1) -> None:
        self.temperature = temp
        super().__init__()

    def forward(self, text_embeddings, audio_embeddings):
        logits = (text_embeddings @ audio_embeddings.T) / self.temperature
        audio_similarity = audio_embeddings @ audio_embeddings.T
        texts_similarity = text_embeddings @ text_embeddings.T
        targets = F.softmax(
            (audio_similarity + texts_similarity) / 2 * self.temperature, dim=-1
        )
        texts_loss = self.cross_entropy(logits, targets)
        images_loss = self.cross_entropy(logits.T, targets.T)
        loss =  images_loss + texts_loss # shape: (batch_size)
        return loss.mean()

    def cross_entropy(self, preds, targets, reduction='none'):
        m = nn.LogSoftmax(dim=-1)
        loss = (-targets * m(preds)).sum(1)
        if reduction == "none":
            return loss
        elif reduction == "mean":
=======
import torch
import torch.nn as nn
import torch.nn.functional as F

class InfoNCE(nn.Module):
    def __init__(self, temp=1) -> None:
        self.temperature = temp
        super().__init__()

    def forward(self, text_embeddings, audio_embeddings):
        logits = (text_embeddings @ audio_embeddings.T) / self.temperature
        audio_similarity = audio_embeddings @ audio_embeddings.T
        texts_similarity = text_embeddings @ text_embeddings.T
        targets = F.softmax(
            (audio_similarity + texts_similarity) / 2 * self.temperature, dim=-1
        )
        texts_loss = self.cross_entropy(logits, targets)
        images_loss = self.cross_entropy(logits.T, targets.T)
        loss =  images_loss + texts_loss # shape: (batch_size)
        return loss.mean()

    def cross_entropy(self, preds, targets, reduction='none'):
        m = nn.LogSoftmax(dim=-1)
        loss = (-targets * m(preds)).sum(1)
        if reduction == "none":
            return loss
        elif reduction == "mean":
>>>>>>> d1b111c5
            return loss.mean()<|MERGE_RESOLUTION|>--- conflicted
+++ resolved
@@ -1,4 +1,3 @@
-<<<<<<< HEAD
 import torch
 import torch.nn as nn
 import torch.nn.functional as F
@@ -26,33 +25,4 @@
         if reduction == "none":
             return loss
         elif reduction == "mean":
-=======
-import torch
-import torch.nn as nn
-import torch.nn.functional as F
-
-class InfoNCE(nn.Module):
-    def __init__(self, temp=1) -> None:
-        self.temperature = temp
-        super().__init__()
-
-    def forward(self, text_embeddings, audio_embeddings):
-        logits = (text_embeddings @ audio_embeddings.T) / self.temperature
-        audio_similarity = audio_embeddings @ audio_embeddings.T
-        texts_similarity = text_embeddings @ text_embeddings.T
-        targets = F.softmax(
-            (audio_similarity + texts_similarity) / 2 * self.temperature, dim=-1
-        )
-        texts_loss = self.cross_entropy(logits, targets)
-        images_loss = self.cross_entropy(logits.T, targets.T)
-        loss =  images_loss + texts_loss # shape: (batch_size)
-        return loss.mean()
-
-    def cross_entropy(self, preds, targets, reduction='none'):
-        m = nn.LogSoftmax(dim=-1)
-        loss = (-targets * m(preds)).sum(1)
-        if reduction == "none":
-            return loss
-        elif reduction == "mean":
->>>>>>> d1b111c5
             return loss.mean()